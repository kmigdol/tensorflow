--- conflicted
+++ resolved
@@ -52,22 +52,10 @@
   pairwise_distances_squared = math_ops.add(
       math_ops.reduce_sum(math_ops.square(feature), axis=[1], keepdims=True),
       math_ops.reduce_sum(
-<<<<<<< HEAD
-          math_ops.square(feature),
-          axis=[1],
-          keepdims=True),
-      math_ops.reduce_sum(
-          math_ops.square(
-              array_ops.transpose(feature)),
-          axis=[0],
-          keepdims=True)) - 2.0 * math_ops.matmul(
-              feature, array_ops.transpose(feature))
-=======
           math_ops.square(array_ops.transpose(feature)),
           axis=[0],
           keepdims=True)) - 2.0 * math_ops.matmul(feature,
                                                   array_ops.transpose(feature))
->>>>>>> cef83646
 
   # Deal with numerical inaccuracies. Set small negatives to zero.
   pairwise_distances_squared = math_ops.maximum(pairwise_distances_squared, 0.0)
@@ -142,13 +130,8 @@
   """
   axis_minimums = math_ops.reduce_min(data, dim, keepdims=True)
   masked_maximums = math_ops.reduce_max(
-<<<<<<< HEAD
-      math_ops.multiply(
-          data - axis_minimums, mask), dim, keepdims=True) + axis_minimums
-=======
       math_ops.multiply(data - axis_minimums, mask), dim,
       keepdims=True) + axis_minimums
->>>>>>> cef83646
   return masked_maximums
 
 
@@ -166,13 +149,8 @@
   """
   axis_maximums = math_ops.reduce_max(data, dim, keepdims=True)
   masked_minimums = math_ops.reduce_min(
-<<<<<<< HEAD
-      math_ops.multiply(
-          data - axis_maximums, mask), dim, keepdims=True) + axis_maximums
-=======
       math_ops.multiply(data - axis_maximums, mask), dim,
       keepdims=True) + axis_maximums
->>>>>>> cef83646
   return masked_minimums
 
 
@@ -220,12 +198,7 @@
   mask_final = array_ops.reshape(
       math_ops.greater(
           math_ops.reduce_sum(
-<<<<<<< HEAD
-              math_ops.cast(
-                  mask, dtype=dtypes.float32), 1, keepdims=True),
-=======
               math_ops.cast(mask, dtype=dtypes.float32), 1, keepdims=True),
->>>>>>> cef83646
           0.0), [batch_size, batch_size])
   mask_final = array_ops.transpose(mask_final)
 
@@ -472,13 +445,8 @@
   #     this is to take the max only among negatives.
   row_minimums = math_ops.reduce_min(diff, 1, keepdims=True)
   row_negative_maximums = math_ops.reduce_max(
-<<<<<<< HEAD
-      math_ops.multiply(
-          diff - row_minimums, mask), 1, keepdims=True) + row_minimums
-=======
       math_ops.multiply(diff - row_minimums, mask), 1,
       keepdims=True) + row_minimums
->>>>>>> cef83646
 
   # Compute the loss.
   # Keep track of matrix of maximums where M_ij = max(m_i, m_j)
@@ -494,18 +462,11 @@
       array_ops.transpose(max_elements), [-1, 1])
 
   loss_exp_left = array_ops.reshape(
-<<<<<<< HEAD
-      math_ops.reduce_sum(math_ops.multiply(
-          math_ops.exp(
-              diff_tiled - max_elements_vect),
-          mask_tiled), 1, keepdims=True), [batch_size, batch_size])
-=======
       math_ops.reduce_sum(
           math_ops.multiply(
               math_ops.exp(diff_tiled - max_elements_vect), mask_tiled),
           1,
           keepdims=True), [batch_size, batch_size])
->>>>>>> cef83646
 
   loss_mat = max_elements + math_ops.log(
       loss_exp_left + array_ops.transpose(loss_exp_left))
